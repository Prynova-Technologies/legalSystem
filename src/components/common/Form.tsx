import React, { useState } from 'react';
import { Button } from './index';
import './CommonStyles.css';

export type FormField = {
  id: string;
  label: string;
  type: 'text' | 'textarea' | 'select' | 'date' | 'checkbox' | 'number' | 'multiselect';
  placeholder?: string;
  required?: boolean;
  options?: { value: string; label: string }[];
  validation?: (value: any) => string | null;
  multiple?: boolean;
};

export type FormSection = {
  title: string;
  fields: FormField[];
};

interface DataFormProps {
  title: string;
  sections: FormSection[];
  onSubmit: (formData: Record<string, any>) => void;
  onCancel?: () => void;
  initialData?: Record<string, any>;
  submitButtonText?: string;
  cancelButtonText?: string;
  isLoading?: boolean;
  onChange?: Record<string, (value: any) => void>;
}

const DataForm: React.FC<DataFormProps> = ({
  title,
  sections,
  onSubmit,
  onCancel,
  initialData = {},
  submitButtonText = 'Save',
  cancelButtonText = 'Cancel',
  isLoading = false,
  onChange = {}
}) => {
  // Initialize form data with initial values or empty values
  const [formData, setFormData] = useState<Record<string, any>>(() => {
    const data: Record<string, any> = {};

    console.log(initialData)
    
    // Initialize all fields with empty values or initial values
    sections?.forEach(section => {
      section.fields.forEach(field => {
<<<<<<< HEAD
<<<<<<< HEAD
        data[field.id] = initialData[field.id] !== undefined ? initialData[field.id] : '';
=======
        if (field && field?.type === 'date' && (initialData[field?.id] === undefined || initialData[field?.id] === null)) {
=======
        if (field?.type === 'date' && (initialData !== null ? initialData[field.id] === undefined || initialData[field?.id] === null : [])) {
>>>>>>> 6cf7e960
          data[field?.id] = new Date().toISOString().split('T')[0];
        } else {
          data[field?.id] = initialData && initialData[field?.id] !== undefined && initialData[field?.id] !== null ? initialData[field?.id] : '';
        }
>>>>>>> 2cb7c3aca9bc9e1fdf1fc345287dbe980040d720
      });
    });
    
    return data;
  });
  
  const [errors, setErrors] = useState<Record<string, string>>({});

  const handleChange = (fieldId: string, value: any) => {
    setFormData(prev => ({
      ...prev,
      [fieldId]: value
    }));
    
    // Clear error when field is changed
    if (errors[fieldId]) {
      setErrors(prev => {
        const newErrors = { ...prev };
        delete newErrors[fieldId];
        return newErrors;
      });
    }

    // Call custom onChange handler if provided for this field
    if (onChange[fieldId]) {
      onChange[fieldId](value);
    }
  };
  
  const handleMultiSelectChange = (fieldId: string, e: React.ChangeEvent<HTMLSelectElement>) => {
    const selectedOptions = Array.from(e.target.selectedOptions).map(option => option.value);
    handleChange(fieldId, selectedOptions);
  };

  const validateForm = (): boolean => {
    const newErrors: Record<string, string> = {};
    
    sections.forEach(section => {
      section.fields.forEach(field => {
        // Check required fields
        if (field.required && !formData[field.id]) {
          newErrors[field.id] = `${field.label} is required`;
        }
        
        // Run custom validation if provided
        if (field.validation && formData[field.id]) {
          const validationError = field.validation(formData[field.id]);
          if (validationError) {
            newErrors[field.id] = validationError;
          }
        }
      });
    });
    
    setErrors(newErrors);
    return Object.keys(newErrors).length === 0;
  };

  const handleSubmit = (e: React.FormEvent) => {
    e.preventDefault();
    
    if (validateForm()) {
      onSubmit(formData);
    }
  };

  const renderField = (field: FormField) => {
    const { id, label, type, placeholder, required, options } = field;
    const value = formData[id];
    const error = errors[id];
    
    switch (type) {
      case 'textarea':
        return (
          <div className="form-group" key={id} id={`${id}-group`}>
            <label htmlFor={id}>{label}{required && <span className="required-mark">*</span>}</label>
            <textarea
              id={id}
              value={value}
              onChange={(e) => handleChange(id, e.target.value)}
              placeholder={placeholder}
              className={`form-textarea ${error ? 'form-input-error' : ''}`}
              required={required}
            />
            {error && <div className="form-error">{error}</div>}
          </div>
        );
        
      case 'select':
        return (
          <div className="form-group" key={id} id={`${id}-group`}>
            <label htmlFor={id}>{label}{required && <span className="required-mark">*</span>}</label>
            <select
              id={id}
              value={field.multiple ? (Array.isArray(value) ? value : []) : value}
              onChange={(e) => field.multiple ? handleMultiSelectChange(id, e) : handleChange(id, e.target.value)}
              className={`form-select ${error ? 'form-input-error' : ''}`}
              required={required}
              multiple={field.multiple}
              size={field.multiple ? Math.min(options?.length || 5, 5) : undefined}
            >
              {!field.multiple && <option value="">Select {label}</option>}
              {options?.map(option => (
                <option key={option.value} value={option.value}>
                  {option.label}
                </option>
              ))}
            </select>
            {field.multiple && <div className="form-help-text">Hold Ctrl/Cmd to select multiple options</div>}
            {error && <div className="form-error">{error}</div>}
          </div>
        );
        
      case 'checkbox':
        return (
          <div className="form-group checkbox-group" key={id} id={`${id}-group`}>
            <label className="form-checkbox-label">
              <input
                type="checkbox"
                checked={!!value}
                onChange={(e) => handleChange(id, e.target.checked)}
                className="form-checkbox"
              />
              {label}
            </label>
            {error && <div className="form-error">{error}</div>}
          </div>
        );
        
      case 'date':
        return (
          <div className="form-group" key={id} id={`${id}-group`}>
            <label htmlFor={id}>{label}{required && <span className="required-mark">*</span>}</label>
            <input
              type="date"
              id={id}
              value={value}
              onChange={(e) => handleChange(id, e.target.value)}
              className={`form-input ${error ? 'form-input-error' : ''}`}
              required={required}
            />
            {error && <div className="form-error">{error}</div>}
          </div>
        );
        
      case 'number':
        return (
          <div className="form-group" key={id} id={`${id}-group`}>
            <label htmlFor={id}>{label}{required && <span className="required-mark">*</span>}</label>
            <input
              type="number"
              id={id}
              value={value}
              onChange={(e) => handleChange(id, e.target.value)}
              placeholder={placeholder}
              className={`form-input ${error ? 'form-input-error' : ''}`}
              required={required}
            />
            {error && <div className="form-error">{error}</div>}
          </div>
        );
        
      case 'text':
      default:
        return (
          <div className="form-group" key={id} id={`${id}-group`}>
            <label htmlFor={id}>{label}{required && <span className="required-mark">*</span>}</label>
            <input
              type="text"
              id={id}
              value={value}
              onChange={(e) => handleChange(id, e.target.value)}
              placeholder={placeholder}
              className={`form-input ${error ? 'form-input-error' : ''}`}
              required={required}
            />
            {error && <div className="form-error">{error}</div>}
          </div>
        );
    }
  };

  return (
    <div className="data-form-container">
      <h2>{title}</h2>
      <form onSubmit={handleSubmit} className="data-form">
        {sections.map((section, index) => (
          <div key={index} className="form-section">
            <h3 className="form-section-title">{section.title}</h3>
            <div className="form-section-content">
              {section.fields.map(field => renderField(field))}
            </div>
          </div>
        ))}
        
        <div className="form-actions">
          {onCancel && (
            <Button 
              variant="secondary" 
              onClick={onCancel} 
              disabled={isLoading}
            >
              {cancelButtonText}
            </Button>
          )}
          <Button 
            variant="primary" 
            type="submit" 
            disabled={isLoading}
          >
            {isLoading ? 'Saving...' : submitButtonText}
          </Button>
        </div>
      </form>
    </div>
  );
};

export default DataForm;<|MERGE_RESOLUTION|>--- conflicted
+++ resolved
@@ -50,19 +50,11 @@
     // Initialize all fields with empty values or initial values
     sections?.forEach(section => {
       section.fields.forEach(field => {
-<<<<<<< HEAD
-<<<<<<< HEAD
-        data[field.id] = initialData[field.id] !== undefined ? initialData[field.id] : '';
-=======
         if (field && field?.type === 'date' && (initialData[field?.id] === undefined || initialData[field?.id] === null)) {
-=======
-        if (field?.type === 'date' && (initialData !== null ? initialData[field.id] === undefined || initialData[field?.id] === null : [])) {
->>>>>>> 6cf7e960
           data[field?.id] = new Date().toISOString().split('T')[0];
         } else {
-          data[field?.id] = initialData && initialData[field?.id] !== undefined && initialData[field?.id] !== null ? initialData[field?.id] : '';
+          data[field?.id] = initialData[field?.id] !== undefined && initialData[field?.id] !== null ? initialData[field?.id] : '';
         }
->>>>>>> 2cb7c3aca9bc9e1fdf1fc345287dbe980040d720
       });
     });
     
